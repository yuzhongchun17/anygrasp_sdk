import argparse

import numpy as np
import cv2
from cv_bridge import CvBridge
import open3d as o3d

import rospy
from sensor_msgs.msg import Image, CameraInfo
from geometry_msgs.msg import TransformStamped
from std_msgs.msg import Bool, String
from tf2_ros import TransformBroadcaster, TransformListener
import tf2_ros
from tf.transformations import quaternion_from_euler, quaternion_multiply
import message_filters

from gsnet import AnyGrasp
from graspnetAPI import GraspGroup
# TODO: make this import directly from hololens_ss ros package
from hl2ss_ros_utils import prepare_tf_msg

import grasp_predictor_utils as utils

WORKSPACE_Z_MIN = 0.5
WORKSPACE_Z_MAX = 1.2


# Parse terminal input
def parse_arguments():
    parser = argparse.ArgumentParser()
    parser.add_argument('--checkpoint_path', required=True, help='Model checkpoint path')
    parser.add_argument('--max_gripper_width', type=float, default=0.1, help='Maximum gripper width (<=0.1m)')
    parser.add_argument('--gripper_height', type=float, default=0.03, help='Gripper height')
    parser.add_argument('--top_down_grasp', action='store_true', help='Output top-down grasps.')
    parser.add_argument('--debug', action='store_true', help='Enable debug mode')
    return parser.parse_args()


class GraspPredictor:
    def __init__(self, cfgs):
        self.cfgs = cfgs
        # Initialize AnyGrasp model --------------------------------------------------
        self.anygrasp = AnyGrasp(cfgs)
        self.anygrasp.load_net()
        rospy.loginfo_once('(Anygrasp) Anygrasp model loaded')

        # Initialize variables
        self.depth_image = None
        self.rgb_image = None
        self.camera_info_lt = None

        self.grasp_mask = None

        # Flags
        self.is_visualized = False
        self.start_prediction = None
        
        self.tf_lt_tmp = TransformStamped() # the moment grasp is predicted

        self.gg = None # will store all grasps
        self.filtered_gg = None # will store filtered grasps
        self.cloud = None # will store the point cloud
    
        # ROS ----------------------------------------------------------
        rospy.init_node('Anygrasp', anonymous=True)
        rospy.loginfo_once('(Anygrasp) Anygrasp node initialized')
        
        # Initialize the CvBridge and TF2 listener
        self.bridge = CvBridge()
        self.tf_buffer = tf2_ros.Buffer()
        self.tf_listener = tf2_ros.TransformListener(self.tf_buffer)

        # Set up subscribers using message_filters 
        self.rgb_sub = message_filters.Subscriber('/hololens2/goal_image_pv_remap', Image)
        self.depth_sub = message_filters.Subscriber('/hololens2/goal_image_lt', Image)
        self.info_sub = message_filters.Subscriber('/hololens2/goal_camerainfo_lt', CameraInfo)
<<<<<<< HEAD
        self.ts = message_filters.TimeSynchronizer([self.rgb_sub, self.depth_sub, self.info_sub], 10)
=======
        self.gaze_sub = message_filters.Subscriber('/hololens2/gaze_eet', String)
        self.index_sub = message_filters.Subscriber('/hololens2/index_tip', String)
        self.middle_sub = message_filters.Subscriber('/hololens2/middle_tip', String)
        self.thumb_sub = message_filters.Subscriber('/hololens2/thumb_tip', String)


        # Set up a TimeSynchronizer (for sync sub)
        self.ts = message_filters.TimeSynchronizer([self.rgb_sub, self.depth_sub, self.info_sub, self.gaze_sub, self.index_sub, self.middle_sub, self.thumb_sub], 10)
>>>>>>> e60c5ffd
        self.ts.registerCallback(self.callback)

        self.grasp_mask_sub = rospy.Subscriber('/hololens2/grasp_mask', Image, self.mask_callback)

        self.br = TransformBroadcaster()
        self.emg_sub = rospy.Subscriber('/emg', String, self.emg_callback)

    # Check functions --------------------------------------------------    
    def is_grasp_mask_ready(self):
        return self.grasp_mask is not None
    
    def is_rgbd_info_ready(self):
        return self.depth_image is not None and self.rgb_image is not None and self.camera_info_lt is not None
    
    def is_grasp_predicted(self):
        return self.gg is not None

    def is_filtered_grasp_predicted(self):
        return self.filtered_gg is not None
    # Reset functions --------------------------------------------------
    # TODO: figure out the reset logic (only needed in sam2_client to stop publihing goals)
    # TODO: and in mask handler to stop publishing mask

    # Callbacks ---------------------------------------------------------                                           
    def mask_callback(self, mask_msg):
        try:
            self.grasp_mask = self.bridge.imgmsg_to_cv2(mask_msg, "mono8") # binary mask
            rospy.loginfo_once('(Anygrasp) Grasp mask received')
        except Exception as e:
            rospy.logerr(f"(Anygrasp) Error processing grasp mask msg: {str(e)}")  
   
    # Sync callback
    def callback(self, rgb_msg, depth_msg, info_msg, gaze_msg, index_msg, middle_msg, thumb_msg):
        try:
            self.rgb_image = self.bridge.imgmsg_to_cv2(rgb_msg, "rgb8") 
            self.depth_image = self.bridge.imgmsg_to_cv2(depth_msg, "32FC1")
            self.camera_info_lt = info_msg 
            self.gaze = gaze_msg
            self.index = index_msg
            self.middle = middle_msg
            self.thumb = thumb_msg

        except Exception as e:
            rospy.logerr(f"(Anygrasp) Error processing synchronized messages: {str(e)}")

    def emg_callback(self, emg_msg):
        if emg_msg.data == 'hand_close':
            rospy.loginfo('(Anygrasp) Emg trigger receieved, starting grasp prediction...')
            if self.is_rgbd_info_ready() and not self.is_grasp_predicted():
                self.predict_grasp() # update self.gg (once)
            rospy.sleep(0.2) # buffer time to set flag

<<<<<<< HEAD
            if self.is_grasp_mask_ready() and self.is_grasp_predicted() and not self.is_filtered_grasp_predicted():
                self.filter_grasp() # update self.filtered_gg (once)
            rospy.sleep(0.2) # buffer time to set flag
=======
        if self.is_grasp_mask_ready() and self.is_grasp_predicted() and not self.is_filtered_grasp_predicted():
            # NOTE: Grasp mask ready, grasps predicted, but not filtered yet
            self.filter_grasp(use_potential_field=True) # update self.filtered_gg (once)
>>>>>>> e60c5ffd

            if self.is_filtered_grasp_predicted():
                if cfgs.debug:
                    self.visualize_grasps()
                self.br_grasps()
            rospy.loginfo_once('(Anygrasp) Grasp prediction finished, broadcasting grasp tf...')    

    # Main functions ----------------------------------------------------
    def predict_grasp(self):
        """
        Predict grasps using the AnyGrasp model
        update: self.gg, self.cloud
        """
       
        # Get the point cloud from RGBD + CameraInfo
        fx, fy, cx, cy, scale = self.camera_info_lt.K[0], self.camera_info_lt.K[4], self.camera_info_lt.K[2], self.camera_info_lt.K[5], 1
        xmap, ymap = np.arange(self.depth_image.shape[1]), np.arange(self.depth_image.shape[0])
        xmap, ymap = np.meshgrid(xmap, ymap)
        points_z = self.depth_image / scale
        points_x = (xmap - cx) / fx * points_z
        points_y = (ymap - cy) / fy * points_z

        # Set workspace to crop point cloud
        mask = (points_z > WORKSPACE_Z_MIN) & (points_z < WORKSPACE_Z_MAX)
        points = np.stack([points_x, points_y, points_z], axis=-1)
        points = points[mask].astype(np.float32)
        colors = self.rgb_image[mask].astype(np.float32) / 255.0 # change to [0,1] from [0,255]

        # Workspace for grasp predictions (gg : GraspGroup)
        xmin = points_x.min()
        xmax = points_x.max()
        ymin = points_y.min()
        ymax = points_y.max()
        zmin = points_z.min()
        zmax = points_z.max()
        lims = [xmin, xmax, ymin, ymax, zmin, zmax]

        gg, cloud = self.anygrasp.get_grasp(points, colors, lims=lims, apply_object_mask=True, dense_grasp=False, collision_detection=True)
        if len(gg) == 0:
            print('(Anygrasp) No Grasp detected after collision detection!')
        gg = gg.nms().sort_by_score()

        # Update grasp variables
        self.gg = gg 
        self.cloud = cloud 

        rospy.loginfo(f'(Anygrasp) Number of grasps: {len(self.gg)}')
<<<<<<< HEAD
    
    def filter_grasp(self, num_grasp=5):
=======

   
    def filter_grasp(self, num_grasp=5, use_potential_field=True, location_weighting = 1, grasp_quality_weighting = 3, gaze_to_hand_weighting_ratio = 0.8):
>>>>>>> e60c5ffd
        """
        Filter grasps based on the grasp mask
        
        update: self.filtered_gg
        flag: self.is_grasp_filtered
        """
        # Filter grasps based on the grasp mask
        filtered_gg_index = []
        grasp_centers_offset_2d = []
        for i in range(len(self.gg)):
            grasp_center_3d = self.gg[i].translation 
            grasp_center_2d = utils.project_3d_to_2d(grasp_center_3d, self.camera_info_lt) 
<<<<<<< HEAD
            # Get grasp center offset onto object for more accurate mask check
            grasp_center_offset_3d = utils.get_offset_grasp_center_3d(self.gg[i])
            grasp_center_offset_2d = utils.project_3d_to_2d(grasp_center_offset_3d, self.camera_info_lt)
            if utils.is_grasp_within_mask(grasp_center_2d, self.grasp_mask) or utils.is_grasp_within_mask(grasp_center_offset_2d, self.grasp_mask):
=======
            # TODO: (test needed) add grasp_center_3d offset by 2cm in negative z direction
            grasp_centers_offset_2d[i] = utils.project_3d_to_2d(self.gg[i], self.camera_info_lt)
            if utils.is_grasp_within_mask(grasp_center_2d, self.grasp_mask) or utils.is_grasp_within_mask(grasp_centers_offset_2d[i], self.grasp_mask):
>>>>>>> e60c5ffd
                filtered_gg_index.append(i)
        filtered_gg = self.gg[filtered_gg_index]

        if use_potential_field:
            filtered_adjusted_gg = filtered_gg
            location_scores = []
            normalized_weights = [location_weighting, grasp_quality_weighting]/(location_weighting + grasp_quality_weighting)
            for i in range(len(filtered_gg)):
                # filtered_adjusted_gg[i].score = self.adjust_grasp_scores(grasp_centers_offset_2d[i], filtered_gg[i].score)
                location_scores[i] = self.adjust_grasp_scores[grasp_centers_offset_2d[i], gaze_to_hand_weighting_ratio*location_weighting, (1-gaze_to_hand_weighting_ratio)*location_weighting]
            normalized_location_scores = location_scores / np.sum(location_scores)
            normalized_grasp_quality_scores = filtered_gg.scores / np.sum(filtered_gg.scores)
            normalized_scores = np.dot(normalized_weights, [normalized_location_scores, normalized_grasp_quality_scores])
            for i in range(len(filtered_gg)):
                filtered_adjusted_gg[i].score = normalized_scores[i] 
            filtered_gg = filtered_adjusted_gg

        # Only return the top num_grasp grasps      
        if len(filtered_gg) < num_grasp:
            rospy.loginfo(f'(Anygrasp) Number of filtered grasps is {len(filtered_gg)}, returning all grasps')
            self.filtered_gg = filtered_gg
        else:
            rospy.loginfo(f'(Anygrasp) Number of filtered grasps is {len(filtered_gg)}, returning top {num_grasp} grasps')
            self.filtered_gg = filtered_gg[0:num_grasp]    

    def evaluate_potential_field(point, node, attract_grasp = True):
        """
        Evaluate the potential field at a point (x, y) with mode (u, v) acting as an attractor or repulsor
        """
        # Assume inverse square law
        u, v = point[0], point[1]
        x, y = node[0], node[1]
        f = 1 / ((x - u)**2 + (y - v)**2)
        if attract_grasp:
            return f
        else:
            return -f        

    def adjust_grasp_scores(self, grasp_center_2d, gaze_weighting, fingertip_weighting):
        """
        Adjust the grasp scores based on the distances from gaze and hand points, using an artificial potential field
        """          
        # The adjusted grasp score is k_location * location_score + k_grasp_quality * grasp_quality_score
        # location_score is a weighted superposition of a few potential fields.
        # Assume each potential field is inversely proportional to the distance from its source or sink node 
        # The distances used in calculating each potential field are normalized by the characteristic dimension of the object
        x, y, w, h = cv2.boundingRect(self.grasp_mask)
        object_size = np.linalg([w, h]) 
        gaze_location_score = self.evaluate_potential_field(grasp_center_2d, self.gaze, attract_grasp = True) * object_size**2
        index_location_score = self.evaluate_potential_field(grasp_center_2d, self.index, attract_grasp = False) * object_size**2
        middle_location_score = self.evaluate_potential_field(grasp_center_2d, self.middle, attract_grasp = False) * object_size**2
        thumb_location_score = self.evaluate_potential_field(grasp_center_2d, self.thumb, attract_grasp = False) * object_size**2
        # location scores are now dimensionless, normalize the weights
        weights = [gaze_weighting, fingertip_weighting/3, fingertip_weighting/3, fingertip_weighting/3]/(gaze_weighting + fingertip_weighting)
        location_score = np.dot(weights, [gaze_location_score, index_location_score, middle_location_score, thumb_location_score])
        # grasp_quality_score = grasp_quality_weighting * grasp_score
        return location_score #+ grasp_quality_score
        
    def visualize_grasps(self):
        """
        Visualize all grasps and filtered grasps
        
        flag: self.is_visualized
        """
        # Visualize only once
        if not self.is_visualized:
            self.is_visualized = True

            trans_mat = np.array([[1,0,0,0],[0,1,0,0],[0,0,1,0],[0,0,0,1]])
            cloud = self.cloud
            cloud.transform(trans_mat)

            # Visualize all grasps
            grippers = self.gg.to_open3d_geometry_list()
            for gripper in grippers:
                gripper.transform(trans_mat)
            rospy.loginfo('(Anygrasp) Visualizing all grasps...')
            o3d.visualization.draw_geometries([*grippers, cloud]) 
            # o3d.visualization.draw_geometries([grippers[0], cloud]) #visualize the best grasp

            # Visualize filtered grasps
            filtered_grippers = self.filtered_gg.to_open3d_geometry_list()
            for filtered_gripper in filtered_grippers:
                filtered_gripper.transform(trans_mat)  
            rospy.loginfo('(Anygrasp) Visualizing filtered grasps...')
            o3d.visualization.draw_geometries([*filtered_grippers, cloud]) 


    def br_grasps(self):
        """
        Publish all the grasps and pregrasps as tf relative to lt_tmp
        """
        # Prepare pregrasp and grasp tf messages
        R_cam_ee = utils.get_cam_ee_rotation()
        tf_list = []
        for i, grasp in enumerate(self.filtered_gg):
            rot_in_ee_frame = grasp.rotation_matrix @ R_cam_ee
            tf_grasp = prepare_tf_msg('lt_tmp', f'grasp_{i}', 
                                      None, 
                                      grasp.translation, 
                                      rot_in_ee_frame)
            
            tf_list.append(tf_grasp)

        rospy.loginfo_once(f'(Anygrasp) Publishing grasps...')
        self.br.sendTransform(tf_list)

if __name__ == '__main__':
    cfgs = parse_arguments()
    cfgs.max_gripper_width = max(0, min(0.1, cfgs.max_gripper_width))
    handler = GraspPredictor(cfgs)
    rospy.spin()<|MERGE_RESOLUTION|>--- conflicted
+++ resolved
@@ -74,18 +74,15 @@
         self.rgb_sub = message_filters.Subscriber('/hololens2/goal_image_pv_remap', Image)
         self.depth_sub = message_filters.Subscriber('/hololens2/goal_image_lt', Image)
         self.info_sub = message_filters.Subscriber('/hololens2/goal_camerainfo_lt', CameraInfo)
-<<<<<<< HEAD
-        self.ts = message_filters.TimeSynchronizer([self.rgb_sub, self.depth_sub, self.info_sub], 10)
-=======
         self.gaze_sub = message_filters.Subscriber('/hololens2/gaze_eet', String)
-        self.index_sub = message_filters.Subscriber('/hololens2/index_tip', String)
-        self.middle_sub = message_filters.Subscriber('/hololens2/middle_tip', String)
-        self.thumb_sub = message_filters.Subscriber('/hololens2/thumb_tip', String)
+        
+        self.index_sub = message_filters.Subscriber('/hololens2/goal_index_tip', String)
+        self.middle_sub = message_filters.Subscriber('/hololens2/goal_middle_tip', String)
+        self.thumb_sub = message_filters.Subscriber('/hololens2/goal_thumb_tip', String)
 
 
         # Set up a TimeSynchronizer (for sync sub)
         self.ts = message_filters.TimeSynchronizer([self.rgb_sub, self.depth_sub, self.info_sub, self.gaze_sub, self.index_sub, self.middle_sub, self.thumb_sub], 10)
->>>>>>> e60c5ffd
         self.ts.registerCallback(self.callback)
 
         self.grasp_mask_sub = rospy.Subscriber('/hololens2/grasp_mask', Image, self.mask_callback)
@@ -138,15 +135,9 @@
                 self.predict_grasp() # update self.gg (once)
             rospy.sleep(0.2) # buffer time to set flag
 
-<<<<<<< HEAD
             if self.is_grasp_mask_ready() and self.is_grasp_predicted() and not self.is_filtered_grasp_predicted():
-                self.filter_grasp() # update self.filtered_gg (once)
+                self.filter_grasp(use_potential_field=True) # update self.filtered_gg (once)
             rospy.sleep(0.2) # buffer time to set flag
-=======
-        if self.is_grasp_mask_ready() and self.is_grasp_predicted() and not self.is_filtered_grasp_predicted():
-            # NOTE: Grasp mask ready, grasps predicted, but not filtered yet
-            self.filter_grasp(use_potential_field=True) # update self.filtered_gg (once)
->>>>>>> e60c5ffd
 
             if self.is_filtered_grasp_predicted():
                 if cfgs.debug:
@@ -194,14 +185,9 @@
         self.cloud = cloud 
 
         rospy.loginfo(f'(Anygrasp) Number of grasps: {len(self.gg)}')
-<<<<<<< HEAD
-    
-    def filter_grasp(self, num_grasp=5):
-=======
 
    
     def filter_grasp(self, num_grasp=5, use_potential_field=True, location_weighting = 1, grasp_quality_weighting = 3, gaze_to_hand_weighting_ratio = 0.8):
->>>>>>> e60c5ffd
         """
         Filter grasps based on the grasp mask
         
@@ -210,35 +196,34 @@
         """
         # Filter grasps based on the grasp mask
         filtered_gg_index = []
-        grasp_centers_offset_2d = []
+        grasp_centers_offset_2d_arr = []
         for i in range(len(self.gg)):
             grasp_center_3d = self.gg[i].translation 
             grasp_center_2d = utils.project_3d_to_2d(grasp_center_3d, self.camera_info_lt) 
-<<<<<<< HEAD
             # Get grasp center offset onto object for more accurate mask check
             grasp_center_offset_3d = utils.get_offset_grasp_center_3d(self.gg[i])
             grasp_center_offset_2d = utils.project_3d_to_2d(grasp_center_offset_3d, self.camera_info_lt)
+            grasp_centers_offset_2d_arr.append(grasp_center_offset_2d)
             if utils.is_grasp_within_mask(grasp_center_2d, self.grasp_mask) or utils.is_grasp_within_mask(grasp_center_offset_2d, self.grasp_mask):
-=======
-            # TODO: (test needed) add grasp_center_3d offset by 2cm in negative z direction
-            grasp_centers_offset_2d[i] = utils.project_3d_to_2d(self.gg[i], self.camera_info_lt)
-            if utils.is_grasp_within_mask(grasp_center_2d, self.grasp_mask) or utils.is_grasp_within_mask(grasp_centers_offset_2d[i], self.grasp_mask):
->>>>>>> e60c5ffd
                 filtered_gg_index.append(i)
         filtered_gg = self.gg[filtered_gg_index]
 
+        # TODO: test potential field
         if use_potential_field:
             filtered_adjusted_gg = filtered_gg
             location_scores = []
             normalized_weights = [location_weighting, grasp_quality_weighting]/(location_weighting + grasp_quality_weighting)
-            for i in range(len(filtered_gg)):
-                # filtered_adjusted_gg[i].score = self.adjust_grasp_scores(grasp_centers_offset_2d[i], filtered_gg[i].score)
-                location_scores[i] = self.adjust_grasp_scores[grasp_centers_offset_2d[i], gaze_to_hand_weighting_ratio*location_weighting, (1-gaze_to_hand_weighting_ratio)*location_weighting]
+            
+            for grasp_center_offset_2d in grasp_centers_offset_2d_arr:
+                location_scores.append(self.adjust_grasp_scores(grasp_center_offset_2d, gaze_to_hand_weighting_ratio*location_weighting, (1-gaze_to_hand_weighting_ratio)*location_weighting))
+            # normalize the location scores and grasp quality scores 
             normalized_location_scores = location_scores / np.sum(location_scores)
             normalized_grasp_quality_scores = filtered_gg.scores / np.sum(filtered_gg.scores)
             normalized_scores = np.dot(normalized_weights, [normalized_location_scores, normalized_grasp_quality_scores])
             for i in range(len(filtered_gg)):
                 filtered_adjusted_gg[i].score = normalized_scores[i] 
+            # sort the grasps by the adjusted scores
+            filtered_adjusted_gg = filtered_adjusted_gg.nms().sort_by_score()    
             filtered_gg = filtered_adjusted_gg
 
         # Only return the top num_grasp grasps      
